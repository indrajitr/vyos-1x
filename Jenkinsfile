--- conflicted
+++ resolved
@@ -29,13 +29,8 @@
 // env.JOB_NAME is e.g. vyos-build or vyos-1x and so on ....
 def isCustomBuild() {
     // GitHub organisation base URL
-<<<<<<< HEAD
-    def gitURI = 'git@github.com:vyos/' + env.JOB_NAME
-    def httpURI = 'https://github.com/vyos/' + env.JOB_NAME
-=======
     def gitURI = 'git@github.com:vyos/vyos-1x.git'
     def httpURI = 'https://github.com/vyos/vyos-1x.git'
->>>>>>> f53d9c48
 
     return ! ((getGitRepoURL() == gitURI) || (getGitRepoURL() == httpURI))
 }
