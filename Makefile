TMPL_DIR := templates-cfg
OP_TMPL_DIR := templates-op
BUILD_DIR := build
DATA_DIR := data
SHIM_DIR := src/shim
XDP_DIR := src/xdp
CC := gcc
LIBS := -lzmq
CFLAGS :=

config_xml_src = $(wildcard interface-definitions/*.xml.in)
config_xml_obj = $(config_xml_src:.xml.in=.xml)
op_xml_src = $(wildcard op-mode-definitions/*.xml.in)
op_xml_obj = $(op_xml_src:.xml.in=.xml)

%.xml: %.xml.in
	@echo Generating $(BUILD_DIR)/$@ from $<
	# -ansi      This turns off certain features of GCC that are incompatible
	#            with ISO C90. Without this regexes containing '/' as in an URL
	#            won't work
	# -x c       By default GCC guesses the input language from its file extension,
	#            thus XML is unknown. Force it to C language
	# -E         Stop after the preprocessing stage
	# -undef     Do not predefine any system-specific or GCC-specific macros.
	# -nostdinc  Do not search the standard system directories for header files
	# -P         Inhibit generation of linemarkers in the output from the
	#            preprocessor
	mkdir -p $(BUILD_DIR)/$(dir $@)
	@$(CC) -x c-header -E -undef -nostdinc -P -I$(CURDIR)/$(dir $<) -o $(BUILD_DIR)/$@ -c $<

.PHONY: interface_definitions
.ONESHELL:
interface_definitions: $(config_xml_obj)
	mkdir -p $(TMPL_DIR)

	$(CURDIR)/scripts/override-default $(BUILD_DIR)/interface-definitions

	find $(BUILD_DIR)/interface-definitions -type f -name "*.xml" | xargs -I {} $(CURDIR)/scripts/build-command-templates {} $(CURDIR)/schema/interface_definition.rng $(TMPL_DIR) || exit 1

	# XXX: delete top level node.def's that now live in other packages
	rm -f $(TMPL_DIR)/firewall/node.def
	rm -f $(TMPL_DIR)/interfaces/node.def
	rm -f $(TMPL_DIR)/protocols/node.def
	rm -f $(TMPL_DIR)/protocols/static/node.def
	rm -f $(TMPL_DIR)/policy/node.def
	rm -f $(TMPL_DIR)/system/node.def
	rm -f $(TMPL_DIR)/vpn/node.def
	rm -f $(TMPL_DIR)/vpn/ipsec/node.def
	rm -rf $(TMPL_DIR)/vpn/nipsec
	rm -rf $(TMPL_DIR)/protocols/nvrf
<<<<<<< HEAD
	rm -rf $(TMPL_DIR)/protocols/nripng
=======
	rm -rf $(TMPL_DIR)/protocols/nstatic
>>>>>>> 940db8f3

	# XXX: required until OSPF and RIP is migrated from vyatta-cfg-quagga to vyos-1x
	mkdir $(TMPL_DIR)/interfaces/loopback/node.tag/ipv6
	mkdir $(TMPL_DIR)/interfaces/dummy/node.tag/ipv6
	mkdir $(TMPL_DIR)/interfaces/openvpn/node.tag/ip
	mkdir -p $(TMPL_DIR)/interfaces/vti/node.tag/ip
	mkdir -p $(TMPL_DIR)/interfaces/vti/node.tag/ipv6
	cp $(TMPL_DIR)/interfaces/ethernet/node.tag/ipv6/node.def $(TMPL_DIR)/interfaces/loopback/node.tag/ipv6
	cp $(TMPL_DIR)/interfaces/ethernet/node.tag/ipv6/node.def $(TMPL_DIR)/interfaces/dummy/node.tag/ipv6
	cp $(TMPL_DIR)/interfaces/ethernet/node.tag/ip/node.def $(TMPL_DIR)/interfaces/openvpn/node.tag/ip
	cp $(TMPL_DIR)/interfaces/ethernet/node.tag/ip/node.def $(TMPL_DIR)/interfaces/vti/node.tag/ip
	cp $(TMPL_DIR)/interfaces/ethernet/node.tag/ipv6/node.def $(TMPL_DIR)/interfaces/vti/node.tag/ipv6

.PHONY: op_mode_definitions
.ONESHELL:
op_mode_definitions: $(op_xml_obj)
	mkdir -p $(OP_TMPL_DIR)

	find $(BUILD_DIR)/op-mode-definitions/ -type f -name "*.xml" | xargs -I {} $(CURDIR)/scripts/build-command-op-templates {} $(CURDIR)/schema/op-mode-definition.rng $(OP_TMPL_DIR) || exit 1

	# XXX: delete top level op mode node.def's that now live in other packages
	rm -f $(OP_TMPL_DIR)/add/node.def
	rm -f $(OP_TMPL_DIR)/clear/interfaces/node.def
	rm -f $(OP_TMPL_DIR)/clear/node.def
	rm -f $(OP_TMPL_DIR)/delete/node.def
	rm -f $(OP_TMPL_DIR)/generate/node.def
	rm -f $(OP_TMPL_DIR)/monitor/node.def
	rm -f $(OP_TMPL_DIR)/reset/vpn/node.def
	rm -f $(OP_TMPL_DIR)/set/node.def
	rm -f $(OP_TMPL_DIR)/show/interfaces/node.def
	rm -f $(OP_TMPL_DIR)/show/node.def
	rm -f $(OP_TMPL_DIR)/show/system/node.def
	rm -f $(OP_TMPL_DIR)/show/vpn/node.def

	# XXX: ping must be able to recursivly call itself as the
	# options are provided from the script itself
	ln -s ../node.tag $(OP_TMPL_DIR)/ping/node.tag/node.tag/

.PHONY: component_versions
.ONESHELL:
component_versions: interface_definitions
	$(CURDIR)/scripts/build-component-versions $(BUILD_DIR)/interface-definitions $(DATA_DIR)

.PHONY: vyshim
vyshim:
	$(MAKE) -C $(SHIM_DIR)

.PHONY: vyxdp
vyxdp:
	$(MAKE) -C $(XDP_DIR)

.PHONY: all
all: clean interface_definitions op_mode_definitions component_versions vyshim vyxdp

.PHONY: clean
clean:
	rm -rf $(BUILD_DIR)
	rm -rf $(TMPL_DIR)
	rm -rf $(OP_TMPL_DIR)
	$(MAKE) -C $(SHIM_DIR) clean
	$(MAKE) -C $(XDP_DIR) clean

.PHONY: test
test:
	set -e; python3 -m compileall -q .
	PYTHONPATH=python/ python3 -m "nose" --with-xunit src --with-coverage --cover-erase --cover-xml --cover-package src/conf_mode,src/op_mode,src/completion,src/helpers,src/validators,src/tests --verbose

.PHONY: sonar
sonar:
	sonar-scanner -X -Dsonar.login=${SONAR_TOKEN}

.PHONY: docs
.ONESHELL:
docs:
	sphinx-apidoc -o sphinx/source/  python/
	cd sphinx/
	PYTHONPATH=../python make html

deb:
	dpkg-buildpackage -uc -us -tc -b

.PHONY: schema
schema:
	trang -I rnc -O rng schema/interface_definition.rnc schema/interface_definition.rng
	trang -I rnc -O rng schema/op-mode-definition.rnc schema/op-mode-definition.rng<|MERGE_RESOLUTION|>--- conflicted
+++ resolved
@@ -48,11 +48,8 @@
 	rm -f $(TMPL_DIR)/vpn/ipsec/node.def
 	rm -rf $(TMPL_DIR)/vpn/nipsec
 	rm -rf $(TMPL_DIR)/protocols/nvrf
-<<<<<<< HEAD
 	rm -rf $(TMPL_DIR)/protocols/nripng
-=======
 	rm -rf $(TMPL_DIR)/protocols/nstatic
->>>>>>> 940db8f3
 
 	# XXX: required until OSPF and RIP is migrated from vyatta-cfg-quagga to vyos-1x
 	mkdir $(TMPL_DIR)/interfaces/loopback/node.tag/ipv6
