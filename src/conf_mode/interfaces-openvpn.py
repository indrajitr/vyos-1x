#!/usr/bin/env python3
#
# Copyright (C) 2019-2021 VyOS maintainers and contributors
#
# This program is free software; you can redistribute it and/or modify
# it under the terms of the GNU General Public License version 2 or later as
# published by the Free Software Foundation.
#
# This program is distributed in the hope that it will be useful,
# but WITHOUT ANY WARRANTY; without even the implied warranty of
# MERCHANTABILITY or FITNESS FOR A PARTICULAR PURPOSE. See the
# GNU General Public License for more details.
#
# You should have received a copy of the GNU General Public License
# along with this program.  If not, see <http://www.gnu.org/licenses/>.

import os
import re
import tempfile

from cryptography.hazmat.primitives.asymmetric import ec
from glob import glob
from sys import exit
from ipaddress import IPv4Address
from ipaddress import IPv4Network
from ipaddress import IPv6Address
from ipaddress import IPv6Network
from ipaddress import summarize_address_range
from pathlib import Path
from netifaces import interfaces
from secrets import SystemRandom
from shutil import rmtree

from vyos.config import Config
from vyos.configdict import get_interface_dict
from vyos.configverify import verify_vrf
from vyos.configverify import verify_bridge_delete
from vyos.ifconfig import VTunIf
from vyos.pki import load_dh_parameters
from vyos.pki import load_private_key
from vyos.pki import wrap_certificate
from vyos.pki import wrap_crl
from vyos.pki import wrap_dh_parameters
from vyos.pki import wrap_openvpn_key
from vyos.pki import wrap_private_key
from vyos.template import render
from vyos.template import is_ipv4
from vyos.template import is_ipv6
from vyos.util import call
from vyos.util import chown
from vyos.util import dict_search
from vyos.util import dict_search_args
from vyos.util import makedir
from vyos.util import write_file
from vyos.validate import is_addr_assigned

from vyos import ConfigError
from vyos import airbag
airbag.enable()

user = 'openvpn'
group = 'openvpn'

cfg_dir = '/run/openvpn'
cfg_file = '/run/openvpn/{ifname}.conf'
otp_path = '/config/auth/openvpn'
otp_file = '/config/auth/openvpn/{ifname}-otp-secrets'
secret_chars = list('ABCDEFGHIJKLMNOPQRSTUVWXYZ234567')

def get_config(config=None):
    """
    Retrive CLI config as dictionary. Dictionary can never be empty, as at least the
    interface name will be added or a deleted flag
    """
    if config:
        conf = config
    else:
        conf = Config()
    base = ['interfaces', 'openvpn']

    tmp_pki = conf.get_config_dict(['pki'], key_mangling=('-', '_'),
                                get_first_key=True, no_tag_node_value_mangle=True)

    # We have to get the dict using 'get_config_dict' instead of 'get_interface_dict'
    # as 'get_interface_dict' merges the defaults in, so we can not check for defaults in there.
    tmp_openvpn = conf.get_config_dict(base + [os.environ['VYOS_TAGNODE_VALUE']], key_mangling=('-', '_'),
                                get_first_key=True, no_tag_node_value_mangle=True)

    openvpn = get_interface_dict(conf, base)

    if 'deleted' not in openvpn:
        openvpn['pki'] = tmp_pki

    openvpn['auth_user_pass_file'] = '/run/openvpn/{ifname}.pw'.format(**openvpn)
<<<<<<< HEAD

    # We have to cleanup the config dict, as default values could enable features
    # which are not explicitly enabled on the CLI. Example: server mfa totp
    # originate comes with defaults, which will enable the
    # totp plugin, even when not set via CLI so we
    # need to check this first and drop those keys
    if 'totp' not in tmp_openvpn['server']:
        del openvpn['server']['mfa']['totp']

=======
>>>>>>> adc7ef38
    return openvpn

def is_ec_private_key(pki, cert_name):
    if not pki or 'certificate' not in pki:
        return False
    if cert_name not in pki['certificate']:
        return False

    pki_cert = pki['certificate'][cert_name]
    if 'private' not in pki_cert or 'key' not in pki_cert['private']:
        return False

    key = load_private_key(pki_cert['private']['key'])
    return isinstance(key, ec.EllipticCurvePrivateKey)

def verify_pki(openvpn):
    pki = openvpn['pki']
    interface = openvpn['ifname']
    mode = openvpn['mode']
    shared_secret_key = dict_search_args(openvpn, 'shared_secret_key')
    tls = dict_search_args(openvpn, 'tls')

    if not bool(shared_secret_key) ^ bool(tls): #  xor check if only one is set
        raise ConfigError('Must specify only one of "shared-secret-key" and "tls"')

    if mode in ['server', 'client'] and not tls:
        raise ConfigError('Must specify "tls" for server and client modes')

    if not pki:
        raise ConfigError('PKI is not configured')

    if shared_secret_key:
        if not dict_search_args(pki, 'openvpn', 'shared_secret'):
            raise ConfigError('There are no openvpn shared-secrets in PKI configuration')

        if shared_secret_key not in pki['openvpn']['shared_secret']:
            raise ConfigError(f'Invalid shared-secret on openvpn interface {interface}')

    if tls:
        if 'ca_certificate' not in tls:
            raise ConfigError(f'Must specify "tls ca-certificate" on openvpn interface {interface}')

        if tls['ca_certificate'] not in pki['ca']:
            raise ConfigError(f'Invalid CA certificate on openvpn interface {interface}')

        if mode != 'client' and 'auth_key' not in tls:
            if 'certificate' not in tls:
                raise ConfigError(f'Missing "tls certificate" on openvpn interface {interface}')

        if 'certificate' in tls:
            if tls['certificate'] not in pki['certificate']:
                raise ConfigError(f'Invalid certificate on openvpn interface {interface}')

            if dict_search_args(pki, 'certificate', tls['certificate'], 'private', 'password_protected') is not None:
                raise ConfigError(f'Cannot use encrypted private key on openvpn interface {interface}')

            if mode == 'server' and 'dh_params' not in tls and not is_ec_private_key(pki, tls['certificate']):
                raise ConfigError('Must specify "tls dh-params" when not using EC keys in server mode')

        if 'dh_params' in tls:
            if 'dh' not in pki:
                raise ConfigError('There are no DH parameters in PKI configuration')

            if tls['dh_params'] not in pki['dh']:
                raise ConfigError(f'Invalid dh-params on openvpn interface {interface}')

            pki_dh = pki['dh'][tls['dh_params']]
            dh_params = load_dh_parameters(pki_dh['parameters'])
            dh_numbers = dh_params.parameter_numbers()
            dh_bits = dh_numbers.p.bit_length()

            if dh_bits < 2048:
                raise ConfigError(f'Minimum DH key-size is 2048 bits')

        if 'auth_key' in tls or 'crypt_key' in tls:
            if not dict_search_args(pki, 'openvpn', 'shared_secret'):
                raise ConfigError('There are no openvpn shared-secrets in PKI configuration')

        if 'auth_key' in tls:
            if tls['auth_key'] not in pki['openvpn']['shared_secret']:
                raise ConfigError(f'Invalid auth-key on openvpn interface {interface}')

        if 'crypt_key' in tls:
            if tls['crypt_key'] not in pki['openvpn']['shared_secret']:
                raise ConfigError(f'Invalid crypt-key on openvpn interface {interface}')

def verify(openvpn):
    if 'deleted' in openvpn:
        # remove totp secrets file if totp is not configured
        if os.path.isfile(otp_file.format(**openvpn)):
            os.remove(otp_file.format(**openvpn))

        verify_bridge_delete(openvpn)
        return None

    if 'mode' not in openvpn:
        raise ConfigError('Must specify OpenVPN operation mode!')

    #
    # OpenVPN client mode - VERIFY
    #
    if openvpn['mode'] == 'client':
        if 'local_port' in openvpn:
            raise ConfigError('Cannot specify "local-port" in client mode')

        if 'local_host' in openvpn:
            raise ConfigError('Cannot specify "local-host" in client mode')

        if 'remote_host' not in openvpn:
            raise ConfigError('Must specify "remote-host" in client mode')

        if openvpn['protocol'] == 'tcp-passive':
            raise ConfigError('Protocol "tcp-passive" is not valid in client mode')

        if dict_search('tls.dh_params', openvpn):
            raise ConfigError('Cannot specify "tls dh-params" in client mode')

    #
    # OpenVPN site-to-site - VERIFY
    #
    elif openvpn['mode'] == 'site-to-site':
        if 'local_address' not in openvpn and 'is_bridge_member' not in openvpn:
            raise ConfigError('Must specify "local-address" or add interface to bridge')

        if len([addr for addr in openvpn['local_address'] if is_ipv4(addr)]) > 1:
            raise ConfigError('Only one IPv4 local-address can be specified')

        if len([addr for addr in openvpn['local_address'] if is_ipv6(addr)]) > 1:
            raise ConfigError('Only one IPv6 local-address can be specified')

        if openvpn['device_type'] == 'tun':
            if 'remote_address' not in openvpn:
                raise ConfigError('Must specify "remote-address"')

        if 'remote_address' in openvpn:
            if len([addr for addr in openvpn['remote_address'] if is_ipv4(addr)]) > 1:
                raise ConfigError('Only one IPv4 remote-address can be specified')

            if len([addr for addr in openvpn['remote_address'] if is_ipv6(addr)]) > 1:
                raise ConfigError('Only one IPv6 remote-address can be specified')

            if not 'local_address' in openvpn:
                raise ConfigError('"remote-address" requires "local-address"')

            v4loAddr = [addr for addr in openvpn['local_address'] if is_ipv4(addr)]
            v4remAddr = [addr for addr in openvpn['remote_address'] if is_ipv4(addr)]
            if v4loAddr and not v4remAddr:
                raise ConfigError('IPv4 "local-address" requires IPv4 "remote-address"')
            elif v4remAddr and not v4loAddr:
                raise ConfigError('IPv4 "remote-address" requires IPv4 "local-address"')

            v6remAddr = [addr for addr in openvpn['remote_address'] if is_ipv6(addr)]
            v6loAddr = [addr for addr in openvpn['local_address'] if is_ipv6(addr)]
            if v6loAddr and not v6remAddr:
                raise ConfigError('IPv6 "local-address" requires IPv6 "remote-address"')
            elif v6remAddr and not v6loAddr:
                raise ConfigError('IPv6 "remote-address" requires IPv6 "local-address"')

            if (v4loAddr == v4remAddr) or (v6remAddr == v4remAddr):
                raise ConfigError('"local-address" and "remote-address" cannot be the same')

            if dict_search('local_host', openvpn) in dict_search('local_address', openvpn):
                raise ConfigError('"local-address" cannot be the same as "local-host"')

            if dict_search('remote_host', openvpn) in dict_search('remote_address', openvpn):
                raise ConfigError('"remote-address" and "remote-host" can not be the same')

        if openvpn['device_type'] == 'tap':
            # we can only have one local_address, this is ensured above
            v4addr = None
            for laddr in openvpn['local_address']:
                if is_ipv4(laddr):
                    v4addr = laddr
                    break

            if v4addr in openvpn['local_address'] and 'subnet_mask' not in openvpn['local_address'][v4addr]:
                raise ConfigError('Must specify IPv4 "subnet-mask" for local-address')

        if dict_search('encryption.ncp_ciphers', openvpn):
            raise ConfigError('NCP ciphers can only be used in client or server mode')

    else:
        # checks for client-server or site-to-site bridged
        if 'local_address' in openvpn or 'remote_address' in openvpn:
            raise ConfigError('Cannot specify "local-address" or "remote-address" ' \
                              'in client/server or bridge mode')

    #
    # OpenVPN server mode - VERIFY
    #
    if openvpn['mode'] == 'server':
        if openvpn['protocol'] == 'tcp-active':
            raise ConfigError('Protocol "tcp-active" is not valid in server mode')

        if dict_search('authentication.username', openvpn) or dict_search('authentication.password', openvpn):
            raise ConfigError('Cannot specify "authentication" in server mode')

        if 'remote_port' in openvpn:
            raise ConfigError('Cannot specify "remote-port" in server mode')

        if 'remote_host' in openvpn:
            raise ConfigError('Cannot specify "remote-host" in server mode')

        tmp = dict_search('server.subnet', openvpn)
        if tmp:
            v4_subnets = len([subnet for subnet in tmp if is_ipv4(subnet)])
            v6_subnets = len([subnet for subnet in tmp if is_ipv6(subnet)])
            if v4_subnets > 1:
                raise ConfigError('Cannot specify more than 1 IPv4 server subnet')
            if v6_subnets > 1:
                raise ConfigError('Cannot specify more than 1 IPv6 server subnet')

            if v6_subnets > 0 and v4_subnets == 0:
                raise ConfigError('IPv6 server requires an IPv4 server subnet')

            for subnet in tmp:
                if is_ipv4(subnet):
                    subnet = IPv4Network(subnet)

                    if openvpn['device_type'] == 'tun' and subnet.prefixlen > 29:
                        raise ConfigError('Server subnets smaller than /29 with device type "tun" are not supported')
                    elif openvpn['device_type'] == 'tap' and subnet.prefixlen > 30:
                        raise ConfigError('Server subnets smaller than /30 with device type "tap" are not supported')

                    for client in (dict_search('client', openvpn) or []):
                        if client['ip'] and not IPv4Address(client['ip'][0]) in subnet:
                            raise ConfigError(f'Client "{client["name"]}" IP {client["ip"][0]} not in server subnet {subnet}')

        else:
            if 'is_bridge_member' not in openvpn:
                raise ConfigError('Must specify "server subnet" or add interface to bridge in server mode')

        if hasattr(dict_search('server.client', openvpn), '__iter__'):
            for client_k, client_v in dict_search('server.client', openvpn).items():
                if (client_v.get('ip') and len(client_v['ip']) > 1) or (client_v.get('ipv6_ip') and len(client_v['ipv6_ip']) > 1):
                    raise ConfigError(f'Server client "{client_k}": cannot specify more than 1 IPv4 and 1 IPv6 IP')

        if dict_search('server.client_ip_pool', openvpn):
            if not (dict_search('server.client_ip_pool.start', openvpn) and dict_search('server.client_ip_pool.stop', openvpn)):
                raise ConfigError('Server client-ip-pool requires both start and stop addresses')
            else:
                v4PoolStart = IPv4Address(dict_search('server.client_ip_pool.start', openvpn))
                v4PoolStop = IPv4Address(dict_search('server.client_ip_pool.stop', openvpn))
                if v4PoolStart > v4PoolStop:
                    raise ConfigError(f'Server client-ip-pool start address {v4PoolStart} is larger than stop address {v4PoolStop}')

                v4PoolSize = int(v4PoolStop) - int(v4PoolStart)
                if v4PoolSize >= 65536:
                    raise ConfigError(f'Server client-ip-pool is too large [{v4PoolStart} -> {v4PoolStop} = {v4PoolSize}], maximum is 65536 addresses.')

                v4PoolNets = list(summarize_address_range(v4PoolStart, v4PoolStop))
                for client in (dict_search('client', openvpn) or []):
                    if client['ip']:
                        for v4PoolNet in v4PoolNets:
                            if IPv4Address(client['ip'][0]) in v4PoolNet:
                                print(f'Warning: Client "{client["name"]}" IP {client["ip"][0]} is in server IP pool, it is not reserved for this client.')

        for subnet in (dict_search('server.subnet', openvpn) or []):
            if is_ipv6(subnet):
                tmp = dict_search('client_ipv6_pool.base', openvpn)
                if tmp:
                    if not dict_search('server.client_ip_pool', openvpn):
                        raise ConfigError('IPv6 server pool requires an IPv4 server pool')

                    if int(tmp.split('/')[1]) >= 112:
                        raise ConfigError('IPv6 server pool must be larger than /112')

                    #
                    # todo - weird logic
                    #
                    v6PoolStart = IPv6Address(tmp)
                    v6PoolStop = IPv6Network((v6PoolStart, openvpn['server_ipv6_pool_prefixlen']), strict=False)[-1] # don't remove the parentheses, it's a 2-tuple
                    v6PoolSize = int(v6PoolStop) - int(v6PoolStart) if int(openvpn['server_ipv6_pool_prefixlen']) > 96 else 65536
                    if v6PoolSize < v4PoolSize:
                        raise ConfigError(f'IPv6 server pool must be at least as large as the IPv4 pool (current sizes: IPv6={v6PoolSize} IPv4={v4PoolSize})')

                    v6PoolNets = list(summarize_address_range(v6PoolStart, v6PoolStop))
                    for client in (dict_search('client', openvpn) or []):
                        if client['ipv6_ip']:
                            for v6PoolNet in v6PoolNets:
                                if IPv6Address(client['ipv6_ip'][0]) in v6PoolNet:
                                    print(f'Warning: Client "{client["name"]}" IP {client["ipv6_ip"][0]} is in server IP pool, it is not reserved for this client.')

        # add mfa users to the file the mfa plugin uses
        if dict_search('server.mfa.totp', openvpn):
            if not Path(otp_file.format(**openvpn)).is_file():
                Path(otp_path).mkdir(parents=True, exist_ok=True)
                Path(otp_file.format(**openvpn)).touch()

            with tempfile.TemporaryFile(mode='w+') as fp:
                with open(otp_file.format(**openvpn), 'r+') as f:
                    ovpn_users = f.readlines()
                    for client in (dict_search('server.client', openvpn) or []):
                        exists = None
                        for ovpn_user in ovpn_users:
                            if re.search('^' + client + ' ', ovpn_user):
                                fp.write(ovpn_user)
                                exists = 'true'

                        if not exists:
                            random = SystemRandom()
                            totp_secret = ''.join(random.choice(secret_chars) for _ in range(16))
                            fp.write("{0} otp totp:sha1:base32:{1}::xxx *\n".format(client, totp_secret))

                    f.seek(0)
                    fp.seek(0)
                    for tmp_user in fp.readlines():
                        f.write(tmp_user)
                    f.truncate()

            chown(otp_file.format(**openvpn), user, group)

    else:
        # checks for both client and site-to-site go here
        if dict_search('server.reject_unconfigured_clients', openvpn):
            raise ConfigError('Option reject-unconfigured-clients only supported in server mode')

        if 'replace_default_route' in openvpn and 'remote_host' not in openvpn:
            raise ConfigError('Cannot set "replace-default-route" without "remote-host"')

    #
    # OpenVPN common verification section
    # not depending on any operation mode
    #

    # verify specified IP address is present on any interface on this system
    if 'local_host' in openvpn:
        if not is_addr_assigned(openvpn['local_host']):
            raise ConfigError('local-host IP address "{local_host}" not assigned' \
                              ' to any interface'.format(**openvpn))

    # TCP active
    if openvpn['protocol'] == 'tcp-active':
        if 'local_port' in openvpn:
            raise ConfigError('Cannot specify "local-port" with "tcp-active"')

        if 'remote_host' not in openvpn:
            raise ConfigError('Must specify "remote-host" with "tcp-active"')

    #
    # TLS/encryption
    #
    if 'shared_secret_key' in openvpn:
        if dict_search('encryption.cipher', openvpn) in ['aes128gcm', 'aes192gcm', 'aes256gcm']:
            raise ConfigError('GCM encryption with shared-secret-key not supported')

    if 'tls' in openvpn:
        if {'auth_key', 'crypt_key'} <= set(openvpn['tls']):
            raise ConfigError('TLS auth and crypt keys are mutually exclusive')

        tmp = dict_search('tls.role', openvpn)
        if tmp:
            if openvpn['mode'] in ['client', 'server']:
                if not dict_search('tls.auth_key', openvpn):
                    raise ConfigError('Cannot specify "tls role" in client-server mode')

            if tmp == 'active':
                if openvpn['protocol'] == 'tcp-passive':
                    raise ConfigError('Cannot specify "tcp-passive" when "tls role" is "active"')

                if dict_search('tls.dh_params', openvpn):
                    raise ConfigError('Cannot specify "tls dh-params" when "tls role" is "active"')

            elif tmp == 'passive':
                if openvpn['protocol'] == 'tcp-active':
                    raise ConfigError('Cannot specify "tcp-active" when "tls role" is "passive"')

                if not dict_search('tls.dh_params', openvpn):
                    raise ConfigError('Must specify "tls dh-params" when "tls role" is "passive"')

        if 'certificate' in openvpn['tls'] and is_ec_private_key(openvpn['pki'], openvpn['tls']['certificate']):
            if 'dh_params' in openvpn['tls']:
                print('Warning: using dh-params and EC keys simultaneously will ' \
                      'lead to DH ciphers being used instead of ECDH')

    if dict_search('encryption.cipher', openvpn) == 'none':
        print('Warning: "encryption none" was specified!')
        print('No encryption will be performed and data is transmitted in ' \
              'plain text over the network!')

    verify_pki(openvpn)

    #
    # Auth user/pass
    #
    if (dict_search('authentication.username', openvpn) and not
        dict_search('authentication.password', openvpn)):
            raise ConfigError('Password for authentication is missing')

    if (dict_search('authentication.password', openvpn) and not
        dict_search('authentication.username', openvpn)):
            raise ConfigError('Username for authentication is missing')

    verify_vrf(openvpn)

    return None

def generate_pki_files(openvpn):
    pki = openvpn['pki']
    if not pki:
        return None

    interface = openvpn['ifname']
    shared_secret_key = dict_search_args(openvpn, 'shared_secret_key')
    tls = dict_search_args(openvpn, 'tls')

    if shared_secret_key:
        pki_key = pki['openvpn']['shared_secret'][shared_secret_key]
        key_path = os.path.join(cfg_dir, f'{interface}_shared.key')
        write_file(key_path, wrap_openvpn_key(pki_key['key']),
                   user=user, group=group)

    if tls:
        if 'ca_certificate' in tls:
            cert_name = tls['ca_certificate']
            pki_ca = pki['ca'][cert_name]

            if 'certificate' in pki_ca:
                cert_path = os.path.join(cfg_dir, f'{interface}_ca.pem')
                write_file(cert_path, wrap_certificate(pki_ca['certificate']),
                           user=user, group=group, mode=0o600)

            if 'crl' in pki_ca:
                for crl in pki_ca['crl']:
                    crl_path = os.path.join(cfg_dir, f'{interface}_crl.pem')
                    write_file(crl_path, wrap_crl(crl), user=user, group=group,
                               mode=0o600)

                openvpn['tls']['crl'] = True

        if 'certificate' in tls:
            cert_name = tls['certificate']
            pki_cert = pki['certificate'][cert_name]

            if 'certificate' in pki_cert:
                cert_path = os.path.join(cfg_dir, f'{interface}_cert.pem')
                write_file(cert_path, wrap_certificate(pki_cert['certificate']),
                           user=user, group=group, mode=0o600)

            if 'private' in pki_cert and 'key' in pki_cert['private']:
                key_path = os.path.join(cfg_dir, f'{interface}_cert.key')
                write_file(key_path, wrap_private_key(pki_cert['private']['key']),
                           user=user, group=group, mode=0o600)

                openvpn['tls']['private_key'] = True

        if 'dh_params' in tls:
            dh_name = tls['dh_params']
            pki_dh = pki['dh'][dh_name]

            if 'parameters' in pki_dh:
                dh_path = os.path.join(cfg_dir, f'{interface}_dh.pem')
                write_file(dh_path, wrap_dh_parameters(pki_dh['parameters']),
                           user=user, group=group, mode=0o600)

        if 'auth_key' in tls:
            key_name = tls['auth_key']
            pki_key = pki['openvpn']['shared_secret'][key_name]

            if 'key' in pki_key:
                key_path = os.path.join(cfg_dir, f'{interface}_auth.key')
                write_file(key_path, wrap_openvpn_key(pki_key['key']),
                           user=user, group=group, mode=0o600)

        if 'crypt_key' in tls:
            key_name = tls['crypt_key']
            pki_key = pki['openvpn']['shared_secret'][key_name]

            if 'key' in pki_key:
                key_path = os.path.join(cfg_dir, f'{interface}_crypt.key')
                write_file(key_path, wrap_openvpn_key(pki_key['key']),
                           user=user, group=group, mode=0o600)


def generate(openvpn):
    interface = openvpn['ifname']
    directory = os.path.dirname(cfg_file.format(**openvpn))
<<<<<<< HEAD
    plugin_dir = '/usr/lib/openvpn'
=======
>>>>>>> adc7ef38
    # create base config directory on demand
    makedir(directory, user, group)
    # enforce proper permissions on /run/openvpn
    chown(directory, user, group)

    # we can't know in advance which clients have been removed,
    # thus all client configs will be removed and re-added on demand
    ccd_dir = os.path.join(directory, 'ccd', interface)
    if os.path.isdir(ccd_dir):
        rmtree(ccd_dir, ignore_errors=True)

    if 'deleted' in openvpn or 'disable' in openvpn:
        return None

    # create client config directory on demand
    makedir(ccd_dir, user, group)

    # Fix file permissons for keys
    generate_pki_files(openvpn)

    # Generate User/Password authentication file
    if 'authentication' in openvpn:
        render(openvpn['auth_user_pass_file'], 'openvpn/auth.pw.tmpl', openvpn,
               user=user, group=group, permission=0o600)
    else:
        # delete old auth file if present
        if os.path.isfile(openvpn['auth_user_pass_file']):
            os.remove(openvpn['auth_user_pass_file'])

    # Generate client specific configuration
    server_client = dict_search_args(openvpn, 'server', 'client')
    if server_client:
        for client, client_config in server_client.items():
            client_file = os.path.join(ccd_dir, client)

            # Our client need's to know its subnet mask ...
            client_config['server_subnet'] = dict_search('server.subnet', openvpn)

            render(client_file, 'openvpn/client.conf.tmpl', client_config,
                   user=user, group=group)

    # we need to support quoting of raw parameters from OpenVPN CLI
    # see https://phabricator.vyos.net/T1632
    render(cfg_file.format(**openvpn), 'openvpn/server.conf.tmpl', openvpn,
           formater=lambda _: _.replace("&quot;", '"'), user=user, group=group)

    return None

def apply(openvpn):
    interface = openvpn['ifname']
    call(f'systemctl stop openvpn@{interface}.service')

    # Do some cleanup when OpenVPN is disabled/deleted
    if 'deleted' in openvpn or 'disable' in openvpn:
        for cleanup_file in glob(f'/run/openvpn/{interface}.*'):
            if os.path.isfile(cleanup_file):
                os.unlink(cleanup_file)

        if interface in interfaces():
            VTunIf(interface).remove()

        return None

    # No matching OpenVPN process running - maybe it got killed or none
    # existed - nevertheless, spawn new OpenVPN process
    call(f'systemctl start openvpn@{interface}.service')

    o = VTunIf(**openvpn)
    o.update(openvpn)

    return None


if __name__ == '__main__':
    try:
        c = get_config()
        verify(c)
        generate(c)
        apply(c)
    except ConfigError as e:
        print(e)
        exit(1)
<|MERGE_RESOLUTION|>--- conflicted
+++ resolved
@@ -92,7 +92,6 @@
         openvpn['pki'] = tmp_pki
 
     openvpn['auth_user_pass_file'] = '/run/openvpn/{ifname}.pw'.format(**openvpn)
-<<<<<<< HEAD
 
     # We have to cleanup the config dict, as default values could enable features
     # which are not explicitly enabled on the CLI. Example: server mfa totp
@@ -101,9 +100,7 @@
     # need to check this first and drop those keys
     if 'totp' not in tmp_openvpn['server']:
         del openvpn['server']['mfa']['totp']
-
-=======
->>>>>>> adc7ef38
+        
     return openvpn
 
 def is_ec_private_key(pki, cert_name):
@@ -581,10 +578,7 @@
 def generate(openvpn):
     interface = openvpn['ifname']
     directory = os.path.dirname(cfg_file.format(**openvpn))
-<<<<<<< HEAD
     plugin_dir = '/usr/lib/openvpn'
-=======
->>>>>>> adc7ef38
     # create base config directory on demand
     makedir(directory, user, group)
     # enforce proper permissions on /run/openvpn
